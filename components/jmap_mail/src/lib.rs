<<<<<<< HEAD
pub mod get;
pub mod import;
pub mod parse;
pub mod query;

use import::JMAPMailImportItem;
use jmap_store::{JMAPQuery, JMAPQueryResponse};
use mail_parser::{MessagePartId, RfcHeaders};
use query::{JMAPMailComparator, JMAPMailFilterCondition};
use serde::{Deserialize, Serialize};
use store::{AccountId, DocumentId, DocumentSet, FieldNumber, ThreadId};
=======
use jmap_store::{JMAPComparator, JMAPQuery};
use mail_parser::MessagePartId;
use query::{JMAPMailComparator, JMAPMailFilterCondition};
use serde::{Deserialize, Serialize};
use store::{AccountId, DocumentId, DocumentSet, FieldNumber, ThreadId};

pub mod import;
pub mod parse;
pub mod query;
>>>>>>> d026d0a0

pub const MESSAGE_RAW: FieldNumber = 0;
pub const MESSAGE_HEADERS: FieldNumber = 1;
pub const MESSAGE_HEADERS_OTHER: FieldNumber = 2;
pub const MESSAGE_HEADERS_OFFSETS: FieldNumber = 3;
pub const MESSAGE_HEADERS_NESTED: FieldNumber = 4;
pub const MESSAGE_HEADERS_PARTS: FieldNumber = 5;
pub const MESSAGE_HEADERS_STRUCTURE: FieldNumber = 6;

<<<<<<< HEAD
#[derive(Debug)]
=======
>>>>>>> d026d0a0
pub struct JMAPMailId {
    pub thread_id: ThreadId,
    pub doc_id: DocumentId,
}

<<<<<<< HEAD
impl JMAPMailId {
    pub fn new(thread_id: ThreadId, doc_id: DocumentId) -> Self {
        Self { thread_id, doc_id }
    }
}

=======
>>>>>>> d026d0a0
#[derive(Debug, Serialize, Deserialize)]
pub struct MessageParts {
    pub html_body: Vec<MessagePartId>,
    pub text_body: Vec<MessagePartId>,
    pub attachments: Vec<MessagePartId>,
    pub offset_body: usize,
    pub size: usize,
    pub received_at: i64,
}

#[derive(Debug, Clone, PartialEq, Eq)]
#[repr(u8)]
pub enum MessageField {
    Internal = 127,
    Body = 128,
    Attachment = 129,
    ReceivedAt = 130,
    Size = 131,
    Keyword = 132,
    Thread = 133,
    ThreadName = 134,
    MessageIdRef = 135,
    ThreadId = 136,
    Mailbox = 137,
}

impl From<MessageField> for u8 {
    fn from(field: MessageField) -> Self {
        field as u8
    }
}

pub trait JMAPMailStoreImport<'x> {
<<<<<<< HEAD
    fn mail_import_single(
        &'x self,
        account: AccountId,
        message: JMAPMailImportItem<'x>,
    ) -> store::Result<JMAPMailId>;
=======
    fn mail_import(&'x self, account: AccountId, raw_message: &[u8]) -> store::Result<()>;
>>>>>>> d026d0a0
}

pub trait JMAPMailStoreQuery<'x> {
    type Set: DocumentSet;

    fn mail_query(
        &'x self,
        query: JMAPQuery<JMAPMailFilterCondition<'x>, JMAPMailComparator<'x>>,
        collapse_threads: bool,
<<<<<<< HEAD
    ) -> store::Result<JMAPQueryResponse<JMAPMailId>>;
}

pub trait JMAPMailStoreGet<'x> {
    fn get_headers_rfc(
        &'x self,
        account: AccountId,
        document: DocumentId,
    ) -> store::Result<RfcHeaders>;
}

pub trait JMAPMailStore<'x>:
    JMAPMailStoreImport<'x> + JMAPMailStoreQuery<'x> + JMAPMailStoreGet<'x>
{
}
=======
    ) -> store::Result<Vec<JMAPMailId>>;
}

pub trait JMAPMailStore<'x>: JMAPMailStoreImport<'x> + JMAPMailStoreQuery<'x> {}
>>>>>>> d026d0a0
<|MERGE_RESOLUTION|>--- conflicted
+++ resolved
@@ -1,4 +1,3 @@
-<<<<<<< HEAD
 pub mod get;
 pub mod import;
 pub mod parse;
@@ -10,17 +9,6 @@
 use query::{JMAPMailComparator, JMAPMailFilterCondition};
 use serde::{Deserialize, Serialize};
 use store::{AccountId, DocumentId, DocumentSet, FieldNumber, ThreadId};
-=======
-use jmap_store::{JMAPComparator, JMAPQuery};
-use mail_parser::MessagePartId;
-use query::{JMAPMailComparator, JMAPMailFilterCondition};
-use serde::{Deserialize, Serialize};
-use store::{AccountId, DocumentId, DocumentSet, FieldNumber, ThreadId};
-
-pub mod import;
-pub mod parse;
-pub mod query;
->>>>>>> d026d0a0
 
 pub const MESSAGE_RAW: FieldNumber = 0;
 pub const MESSAGE_HEADERS: FieldNumber = 1;
@@ -30,24 +18,18 @@
 pub const MESSAGE_HEADERS_PARTS: FieldNumber = 5;
 pub const MESSAGE_HEADERS_STRUCTURE: FieldNumber = 6;
 
-<<<<<<< HEAD
 #[derive(Debug)]
-=======
->>>>>>> d026d0a0
 pub struct JMAPMailId {
     pub thread_id: ThreadId,
     pub doc_id: DocumentId,
 }
 
-<<<<<<< HEAD
 impl JMAPMailId {
     pub fn new(thread_id: ThreadId, doc_id: DocumentId) -> Self {
         Self { thread_id, doc_id }
     }
 }
 
-=======
->>>>>>> d026d0a0
 #[derive(Debug, Serialize, Deserialize)]
 pub struct MessageParts {
     pub html_body: Vec<MessagePartId>,
@@ -81,15 +63,11 @@
 }
 
 pub trait JMAPMailStoreImport<'x> {
-<<<<<<< HEAD
     fn mail_import_single(
         &'x self,
         account: AccountId,
         message: JMAPMailImportItem<'x>,
     ) -> store::Result<JMAPMailId>;
-=======
-    fn mail_import(&'x self, account: AccountId, raw_message: &[u8]) -> store::Result<()>;
->>>>>>> d026d0a0
 }
 
 pub trait JMAPMailStoreQuery<'x> {
@@ -99,7 +77,6 @@
         &'x self,
         query: JMAPQuery<JMAPMailFilterCondition<'x>, JMAPMailComparator<'x>>,
         collapse_threads: bool,
-<<<<<<< HEAD
     ) -> store::Result<JMAPQueryResponse<JMAPMailId>>;
 }
 
@@ -115,9 +92,5 @@
     JMAPMailStoreImport<'x> + JMAPMailStoreQuery<'x> + JMAPMailStoreGet<'x>
 {
 }
-=======
-    ) -> store::Result<Vec<JMAPMailId>>;
-}
 
-pub trait JMAPMailStore<'x>: JMAPMailStoreImport<'x> + JMAPMailStoreQuery<'x> {}
->>>>>>> d026d0a0
+pub trait JMAPMailStore<'x>: JMAPMailStoreImport<'x> + JMAPMailStoreQuery<'x> {}